/*
 * Copyright 2016 Dhatim.
 *
 * Licensed under the Apache License, Version 2.0 (the "License");
 * you may not use this file except in compliance with the License.
 * You may obtain a copy of the License at
 *
 *      http://www.apache.org/licenses/LICENSE-2.0
 *
 * Unless required by applicable law or agreed to in writing, software
 * distributed under the License is distributed on an "AS IS" BASIS,
 * WITHOUT WARRANTIES OR CONDITIONS OF ANY KIND, either express or implied.
 * See the License for the specific language governing permissions and
 * limitations under the License.
 */
package org.dhatim.fastexcel;

import org.apache.commons.io.output.NullOutputStream;
import org.junit.jupiter.api.Test;

import java.io.ByteArrayOutputStream;
import java.io.IOException;
import java.math.BigDecimal;
import java.time.*;
import java.util.Calendar;
import java.util.Date;
import java.util.TimeZone;
import java.util.function.Consumer;

import static org.assertj.core.api.Assertions.assertThat;
import static org.junit.jupiter.api.Assertions.assertEquals;
import static org.junit.jupiter.api.Assertions.assertThrows;

class CorrectnessTest {

    static byte[] writeWorkbook(Consumer<Workbook> consumer) throws IOException {
        ByteArrayOutputStream os = new ByteArrayOutputStream();
        Workbook wb = new Workbook(os, "Test", "1.0");
        consumer.accept(wb);
        wb.close();
        return os.toByteArray();
    }

    @Test
    void colToName() {
        assertThat(new Ref() {
        }.colToString(26)).isEqualTo("AA");
        assertThat(new Ref() {
        }.colToString(702)).isEqualTo("AAA");
        assertThat(new Ref() {
        }.colToString(Worksheet.MAX_COLS - 1)).isEqualTo("XFD");
    }

    @Test
    void noWorksheet() {
        assertThrows(IllegalArgumentException.class, () -> {
            writeWorkbook(wb -> {
            });
        });
    }

    @Test
    void badVersion() {
        assertThrows(IllegalArgumentException.class, () -> {
            new Workbook(new NullOutputStream(), "Test", "1.0.1");
        });
    }

    @Test
    void singleEmptyWorksheet() throws Exception {
        writeWorkbook(wb -> wb.newWorksheet("Worksheet 1"));
    }

    @Test
    void worksheetWithNameLongerThan31Chars() throws Exception {
        writeWorkbook(wb -> {
            Worksheet ws = wb.newWorksheet("01234567890123456789012345678901");
            assertThat(ws.getName()).isEqualTo("0123456789012345678901234567890");
        });
    }

    @Test
    void worksheetsWithSameNames() throws Exception {
        writeWorkbook(wb -> {
            Worksheet ws = wb.newWorksheet("01234567890123456789012345678901");
            assertThat(ws.getName()).isEqualTo("0123456789012345678901234567890");
            ws = wb.newWorksheet("0123456789012345678901234567890");
            assertThat(ws.getName()).isEqualTo("01234567890123456789012345678_1");
            ws = wb.newWorksheet("01234567890123456789012345678_1");
            assertThat(ws.getName()).isEqualTo("01234567890123456789012345678_2");
            wb.newWorksheet("abc");
            ws = wb.newWorksheet("abc");
            assertThat(ws.getName()).isEqualTo("abc_1");
        });
    }

    @Test
    void checkMaxRows() throws Exception {
        writeWorkbook(wb -> wb.newWorksheet("Worksheet 1").value(Worksheet.MAX_ROWS - 1, 0, "test"));
    }

    @Test
    void checkMaxCols() throws Exception {
        writeWorkbook(wb -> wb.newWorksheet("Worksheet 1").value(0, Worksheet.MAX_COLS - 1, "test"));
    }

    @Test
    void exceedMaxRows() {
        assertThrows(IllegalArgumentException.class, () -> {
            writeWorkbook(wb -> wb.newWorksheet("Worksheet 1").value(Worksheet.MAX_ROWS, 0, "test"));
        });
    }

    @Test
    void negativeRow() {
        assertThrows(IllegalArgumentException.class, () -> {
            writeWorkbook(wb -> wb.newWorksheet("Worksheet 1").value(-1, 0, "test"));
        });
    }

    @Test
    void exceedMaxCols() {
        assertThrows(IllegalArgumentException.class, () -> {
            writeWorkbook(wb -> wb.newWorksheet("Worksheet 1").value(0, Worksheet.MAX_COLS, "test"));
        });
    }

    @Test
    void negativeCol() {
        assertThrows(IllegalArgumentException.class, () -> {
            writeWorkbook(wb -> wb.newWorksheet("Worksheet 1").value(0, -1, "test"));
        });
    }

    @Test
    void invalidRange() {
        assertThrows(IllegalArgumentException.class, () -> {
            writeWorkbook(wb -> {
                Worksheet ws = wb.newWorksheet("Worksheet 1");
                ws.range(-1, -1, Worksheet.MAX_COLS, Worksheet.MAX_ROWS);
            });
        });
    }

    @Test
    void zoomTooSmall() {
        assertThrows(IllegalArgumentException.class, () -> {
            //if (scale >= 10 && scale <= 400) {
            writeWorkbook(wb -> {
                Worksheet ws = wb.newWorksheet("Worksheet 1");
                ws.setZoom(9);
            });
        });
    }

    @Test
    void zoomTooBig() {
        assertThrows(IllegalArgumentException.class, () -> {
            //if (scale >= 10 && scale <= 400) {
            writeWorkbook(wb -> {
                Worksheet ws = wb.newWorksheet("Worksheet 1");
                ws.setZoom(401);
            });
        });
    }

    @Test
    void reorderedRange() throws Exception {
        writeWorkbook(wb -> {
            Worksheet ws = wb.newWorksheet("Worksheet 1");
            int top = 0;
            int left = 1;
            int bottom = 10;
            int right = 11;
            Range range = ws.range(top, left, bottom, right);
            Range otherRange = ws.range(bottom, right, top, left);
            assertThat(range).isEqualTo(otherRange);
            assertThat(range.getTop()).isEqualTo(top);
            assertThat(range.getLeft()).isEqualTo(left);
            assertThat(range.getBottom()).isEqualTo(bottom);
            assertThat(range.getRight()).isEqualTo(right);
            assertThat(otherRange.getTop()).isEqualTo(top);
            assertThat(otherRange.getLeft()).isEqualTo(left);
            assertThat(otherRange.getBottom()).isEqualTo(bottom);
            assertThat(otherRange.getRight()).isEqualTo(right);
        });
    }

    @Test
    void mergedRanges() throws Exception {
        writeWorkbook(wb -> {
            Worksheet ws = wb.newWorksheet("Worksheet 1");
            ws.value(0, 0, "One");
            ws.value(0, 1, "Two");
            ws.value(0, 2, "Three");
            ws.value(1, 0, "Merged1");
            ws.value(2, 0, "Merged2");
            ws.range(1, 0, 1, 2).style().merge().set();
            ws.range(2, 0, 2, 2).merge();
            ws.style(1, 0).horizontalAlignment("center").set();
        });
    }

    @Test
    void testForGithubIssue185() throws Exception {
        long start = System.currentTimeMillis();
        writeWorkbook(wb -> {
            Worksheet ws = wb.newWorksheet("Worksheet 1");
            for (int i = 0; i < 10000; i++) {
                if ((i + 1) % 100 == 0) {
                    ws.range(i, 0, i, 19).merge();
                    continue;
                }
                for (int j = 0; j < 20; j++) {
                    ws.value(i, j, "*****");
                }
            }
        });
        long end = System.currentTimeMillis();
        System.out.println("cost:" + (end - start) + "ms");
    }

    @Test
    void testForGithubIssue163() throws Exception {
        // try (FileOutputStream fileOutputStream = new FileOutputStream("D://globalDefaultFontTest.xlsx")) {
        byte[] bytes = writeWorkbook(wb -> {
            wb.setGlobalDefaultFont("Arial", 15.5);
            Worksheet ws = wb.newWorksheet("Worksheet 1");
            ws.value(0, 0, "Hello fastexcel");
        });
        // fileOutputStream.write(bytes);
        // }
    }

    @Test
    void testForGithubIssue164() throws Exception {
        // try (FileOutputStream fileOutputStream = new FileOutputStream("D://globalDefaultFontTest.xlsx")) {
        byte[] bytes = writeWorkbook(wb -> {
            wb.setGlobalDefaultFont("Arial", 15.5);
            //General properties
            wb.properties()
                    .setTitle("title property")
                    .setCategory("categrovy property")
                    .setSubject("subject property")
                    .setKeywords("keywords property")
                    .setDescription("description property")
                    .setManager("manager property")
                    .setCompany("company property")
                    .setHyperlinkBase("hyperlinkBase property");
            //Custom properties
            wb.properties()
                    .setTextProperty("Test TextA", "Lucy")
                    .setTextProperty("Test TextB", "Tony")
                    .setDateProperty("Test DateA", Instant.parse("2022-12-22T10:00:00.123456789Z"))
                    .setDateProperty("Test DateB", Instant.parse("1999-09-09T09:09:09Z"))
                    .setNumberProperty("Test NumberA", BigDecimal.valueOf(202222.23364646D))
                    .setNumberProperty("Test NumberB", BigDecimal.valueOf(3.1415926535894D))
                    .setBoolProperty("Test BoolA", true)
                    .setBoolProperty("Test BoolB", false);
            Worksheet ws = wb.newWorksheet("Worksheet 1");
            ws.value(0, 0, "Hello fastexcel");
        });
        // fileOutputStream.write(bytes);
        // }
    }

    @Test
    void shouldBeAbleToNullifyCell() throws IOException {
        writeWorkbook(wb -> {
            Worksheet ws = wb.newWorksheet("Sheet 1");
            ws.value(0, 0, "One");
            ws.value(1, 0, 42);
            ws.value(2, 0, true);
            ws.value(3, 0, new Date());
            ws.value(4, 0, LocalDate.now());
            ws.value(5, 0, LocalDateTime.now());
            ws.value(6, 0, ZonedDateTime.now());
            for (int r = 0; r <= 6; r++) {
                assertThat(ws.cell(r, 0).getValue()).isNotNull();
            }
            ws.value(0, 0, (Boolean) null);
            ws.value(1, 0, (Number) null);
            ws.value(2, 0, (String) null);
            ws.value(3, 0, (LocalDate) null);
            ws.value(4, 0, (ZonedDateTime) null);
            ws.value(5, 0, (LocalDateTime) null);
            ws.value(6, 0, (LocalDate) null);
            for (int r = 0; r <= 6; r++) {
                assertThat(ws.cell(r, 0).getValue()).isNull();
            }
        });
    }

    @Test
    void testForAllFeatures() throws Exception {
        //The files generated by this test case should always be able to be opened normally with Office software!!
        //try (FileOutputStream fileOutputStream = new FileOutputStream("D://all_features_test.xlsx")) {
        byte[] bytes = writeWorkbook(wb -> {
            //global font
            wb.setGlobalDefaultFont("Arial", 15.5);
            //set property
            wb.properties().setCompany("Test_Company");
            //set custom property
            wb.properties().setTextProperty("Custom_Property_Name", "Custom_Property_Value");
            //create new sheet
            Worksheet ws = wb.newWorksheet("Worksheet 1");
            //hide sheet
            Worksheet invisibleSheet = wb.newWorksheet("Invisible Sheet");
            invisibleSheet.setVisibilityState(VisibilityState.HIDDEN);

            //set tab color
            ws.setTabColor("F381E0");

            //set values for cell
            ws.value(0, 0, "Hello fastexcel");
            ws.inlineString(0, 1, "Hello fastexcel (inline)");
            ws.value(1, 0, 1024.2048);
            ws.value(2, 0, true);
            ws.value(3, 0, new Date());
            ws.value(4, 0, LocalDateTime.now());
            ws.value(5, 0, LocalDate.now());
            ws.value(6, 0, ZonedDateTime.now());
            //set hyperlink for cell
            ws.hyperlink(7, 0, new HyperLink("https://github.com/dhatim/fastexcel", "Test_Hyperlink_For_Cell"));
            //set comment for cell
            ws.comment(8, 0, "Test_Comment");
            //set header and footer
            ws.header("Test_Header", Position.CENTER);
            ws.footer("Test_Footer", Position.LEFT);
            //set hide row
            ws.value(9, 0, "You can't see this row");
            ws.hideRow(9);
            //set column width
            ws.width(1, 20);
            //set zoom
            ws.setZoom(120);
            //set formula
            ws.value(10, 0, 44444);
            ws.value(10, 1, 55555);
            ws.formula(10, 2, "=SUM(A11,B11)");
            //set style for cell
            ws.value(11, 0, "Test_Cell_Style");
            ws.style(11, 0)
                    .borderStyle(BorderSide.DIAGONAL, BorderStyle.MEDIUM)
                    .fontSize(20)
                    .fontColor(Color.RED)
                    .italic()
                    .bold()
                    .fillColor(Color.YELLOW)
                    .fontName("Cooper Black")
                    .borderColor(Color.SEA_BLUE)
                    .underlined()
                    .rotation(90)
                    .set();
            //merge cells
            ws.range(12, 0, 12, 3).merge();
            //set hyperlink for range
            ws.range(13, 0, 13, 3).setHyperlink(new HyperLink("https://github.com/dhatim/fastexcel", "Test_Hyperlink_For_Range"));
            //set name for range
            ws.range(14, 0, 14, 3).setName("Test_Set_Name");
            //set style for range
            ws.value(15, 0, "Test_Range_Style");
            ws.range(15, 0, 19, 3).style()
                    .borderStyle(BorderSide.DIAGONAL, BorderStyle.MEDIUM)
                    .fontSize(20)
                    .fontColor(Color.RED)
                    .italic()
                    .bold()
                    .fillColor(Color.YELLOW)
                    .fontName("Cooper Black")
                    .borderColor(Color.SEA_BLUE)
                    .underlined()
                    .shadeAlternateRows(Color.SEA_BLUE)
                    .shadeRows(Color.RED, 1)
                    .set();
            //protect the sheet
            ws.protect("1234");
            //autoFilter
            ws.value(21, 0, "A");
            ws.value(21, 1, "A");
            ws.value(21, 2, "A");
            ws.value(22, 0, "B");
            ws.value(22, 1, "B");
            ws.value(22, 2, "B");
            ws.setAutoFilter(20, 0, 22, 2);

            //validation
            ws.value(23, 0, "ABAB");
            ws.value(23, 1, "CDCD");
            ws.value(24, 0, "EFEF");
            ws.value(24, 1, "GHGH");
            ws.range(25, 0, 25, 1).validateWithList(ws.range(23, 0, 24, 1));

            //table
            ws.range(0, 0, 5, 2).createTable();

            //group
            ws.groupRows(3,4);
            ws.groupRows(2,5);

            ws.groupCols(6,7);
            ws.groupCols(4,8);
        });

        //fileOutputStream.write(bytes);
        //}
    }

    @Test
    void testForGithubIssue72() throws Exception {
        //try (FileOutputStream fileOutputStream = new FileOutputStream("D://fast_hyperlink.xlsx")) {
        byte[] bytes = writeWorkbook(wb -> {
            wb.setGlobalDefaultFont("Arial", 15.5);
            Worksheet ws = wb.newWorksheet("Worksheet 1");
            ws.hyperlink(0, 0, new HyperLink("https://github.com/dhatim/fastexcel", "Baidu"));
            ws.range(1, 0, 1, 1).setHyperlink(new HyperLink("./dev_soft/test.pdf", "dev_folder"));
        });
        //fileOutputStream.write(bytes);
        //}
    }

    @Test
    void testForGithubIssue182() throws Exception {
        //try (FileOutputStream fileOutputStream = new FileOutputStream("D://fast_table.xlsx")) {
        byte[] bytes = writeWorkbook(wb -> {
            Worksheet ws = wb.newWorksheet("Worksheet 1");
            ws.range(0, 0, 5, 2).createTable()
                    .setDisplayName("TableDisplayName")
                    .setName("TableName")
                    .styleInfo()
                    .setStyleName("TableStyleMedium1")
                    .setShowLastColumn(true);
        });
        //fileOutputStream.write(bytes);
        //}
    }

    @Test
    void testForGithubIssue254() throws Exception {
        assertThrows(IllegalArgumentException.class, () -> {
            //try (FileOutputStream fileOutputStream = new FileOutputStream("D://merge_conflicted.xlsx")) {
            byte[] bytes = writeWorkbook(wb -> {
                Worksheet ws = wb.newWorksheet("Worksheet 1");
                ws.range(0, 0, 2, 2).merge();
                ws.range(1, 1, 3, 3).merge();
            });
            //fileOutputStream.write(bytes);
            //}
        });
    }


    @Test
    void testForTableConflict() throws Exception {
        assertThrows(IllegalArgumentException.class, () -> {
            //try (FileOutputStream fileOutputStream = new FileOutputStream("D://table_conflicted.xlsx")) {
            byte[] bytes = writeWorkbook(wb -> {
                Worksheet ws = wb.newWorksheet("Worksheet 1");
                ws.range(0, 0, 2, 2).createTable();
                ws.range(1, 1, 3, 3).createTable();
            });
            //fileOutputStream.write(bytes);
            //}
        });
    }

    @Test
    void testForOffBy1ErrorFor1900_localDateTime() {
        LocalDateTime ldt1 = LocalDateTime.of(1900, Month.JANUARY, 1, 0, 0);
        LocalDateTime ldt2 = LocalDateTime.of(1901, Month.JANUARY, 1, 0, 0);
        LocalDateTime ldt3 = LocalDateTime.of(2000, Month.JANUARY, 1, 0, 0);
        LocalDateTime ldt4 = LocalDateTime.of(2023, Month.JANUARY, 1, 0, 0);
        LocalDateTime ldt5 = LocalDateTime.of(1960, Month.JANUARY, 1, 0, 0);
        assertThat(TimestampUtil.convertDate(ldt1)).isEqualTo(1.0);
        assertThat(TimestampUtil.convertDate(ldt2)).isEqualTo(367.0);
        assertThat(TimestampUtil.convertDate(ldt3)).isEqualTo(36526.0);
        assertThat(TimestampUtil.convertDate(ldt4)).isEqualTo(44927.0);
        assertThat(TimestampUtil.convertDate(ldt5)).isEqualTo(21916.0);
    }

    @Test
    void testForOffBy1ErrorFor1900_localDate() {
        LocalDate ldt1 = LocalDate.of(1900, Month.JANUARY, 1);
        LocalDate ldt2 = LocalDate.of(1901, Month.JANUARY, 1);
        LocalDate ldt3 = LocalDate.of(2000, Month.JANUARY, 1);
        LocalDate ldt4 = LocalDate.of(2023, Month.JANUARY, 1);
        LocalDate ldt5 = LocalDate.of(1960, Month.JANUARY, 1);
        assertThat(TimestampUtil.convertDate(ldt1)).isEqualTo(1.0);
        assertThat(TimestampUtil.convertDate(ldt2)).isEqualTo(367.0);
        assertThat(TimestampUtil.convertDate(ldt3)).isEqualTo(36526.0);
        assertThat(TimestampUtil.convertDate(ldt4)).isEqualTo(44927.0);
        assertThat(TimestampUtil.convertDate(ldt5)).isEqualTo(21916.0);
    }

    @Test
    void testForOffBy1ErrorFor1900_utilDate() {
        Date d1 = getCalendarDate(1900, 1, 1);
        Date d2 = getCalendarDate(1901, 1, 1);
        Date d3 = getCalendarDate(2000, 1, 1);
        Date d4 = getCalendarDate(2023, 1, 1);
        Date d5 = getCalendarDate(1960, 1, 1);
        System.out.println(d1);
        assertThat(TimestampUtil.convertDate(d1)).isEqualTo(1.0);
        assertThat(TimestampUtil.convertDate(d2)).isEqualTo(367.0);
        assertThat(TimestampUtil.convertDate(d3)).isEqualTo(36526.0);
        assertThat(TimestampUtil.convertDate(d4)).isEqualTo(44927.0);
        assertThat(TimestampUtil.convertDate(d5)).isEqualTo(21916.0);
    }

    private static Date getCalendarDate(int year, int month, int day) {
        Calendar cal = Calendar.getInstance();
        cal.setTimeZone(TimeZone.getDefault());
        cal.set(Calendar.YEAR, year);
        cal.set(Calendar.MONTH, month - 1);
        cal.set(Calendar.DAY_OF_MONTH, day);
        cal.set(Calendar.HOUR_OF_DAY, 0);
        cal.set(Calendar.MINUTE, 0);
        cal.set(Calendar.SECOND, 0);
        cal.set(Calendar.MILLISECOND, 0);
        Date time = cal.getTime();
        return time;
    }


    @Test
    void testForIssue261() throws Exception {
        //try (FileOutputStream fileOutputStream = new FileOutputStream("D://hide_test.xlsx")) {
        byte[] bytes = writeWorkbook(wb -> {
            Worksheet ws = wb.newWorksheet("Worksheet 1");
            ws.value(1, 1, "hidden cell");
            ws.hideRow(1);
            ws.hideColumn(1);

            ws.hideRow(3);
            ws.hideColumn(3);
        });
        //fileOutputStream.write(bytes);
        //}
    }

    @Test
    void testForIssue259() throws Exception {
        //try (FileOutputStream fileOutputStream = new FileOutputStream("D://group_cols_test.xlsx")) {
        byte[] bytes = writeWorkbook(wb -> {
            Worksheet ws = wb.newWorksheet("Worksheet 1");
            ws.value(1,1,"tt");
            ws.value(1,2,"tt");
            ws.value(1,3,"tt");
            ws.value(1,4,"tt");
            ws.value(1,5,"tt");

            ws.value(1,0,"cc");
            ws.value(2,0,"cc");
            ws.value(3,0,"cc");
            ws.value(4,0,"cc");
            ws.value(5,0,"cc");

            ws.groupCols(2,3);
            ws.groupCols(1,5);

            ws.groupRows(2,3);
            ws.groupRows(1,5);

        });
        //fileOutputStream.write(bytes);
        //}
    }

    @Test
    void testForTimeZoneWhenUsingZonedDateTime() {
        final Instant instant = Instant.ofEpochSecond(0);
        final ZonedDateTime utc = ZonedDateTime.ofInstant(instant, ZoneId.of("Z"));
        final ZonedDateTime two = ZonedDateTime.ofInstant(instant, ZoneId.of("+02:00"));

        assertEquals(25569.0, TimestampUtil.convertZonedDateTime(utc));
        assertEquals(25569.083, TimestampUtil.convertZonedDateTime(two), 0.001);
    }

    @Test
    void testForIssue285() throws Exception {
        // try (FileOutputStream fileOutputStream = new FileOutputStream("D://global_font_test.xlsx")) {
        byte[] bytes = writeWorkbook(wb -> {
            Worksheet sheet = wb.newWorksheet("test sheet");
            wb.setGlobalDefaultFont("Arial", 15.5);

            sheet.value(0, 0, "should be arial"); // but it is Calibri
            sheet.style(0, 0).fontColor(Color.RED).set();

            sheet.value(2, 0, "no additional style"); // Arial 15.5 as global default

            sheet.value(3, 0, "manual arial with style");
            sheet.style(3, 0).fontName("Arial").fontColor(Color.GREEN).set(); // Arial 11

        });
        // fileOutputStream.write(bytes);
        // }
    }

    @Test
<<<<<<< HEAD
    public void testDiagonalProperties() throws Exception {
        writeWorkbook(wb -> {
            Worksheet worksheet = wb.newWorksheet("Worksheet 1");
            worksheet.style(0, 0)
                    .borderColor(BorderSide.RIGHT, Color.BLACK)
                    .borderStyle(BorderSide.RIGHT, BorderStyle.THIN)
                    .borderColor(BorderSide.DIAGONAL, Color.BLACK)
                    .borderStyle(BorderSide.DIAGONAL, BorderStyle.THIN)
                    .diagonalProperty(DiagonalProperty.DIAGONAL_UP)
                    .set();
            worksheet.style(1, 0)
                    .borderColor(BorderSide.TOP, Color.BLACK)
                    .borderStyle(BorderSide.TOP, BorderStyle.THIN)
                    .borderColor(BorderSide.DIAGONAL, Color.BLACK)
                    .borderStyle(BorderSide.DIAGONAL, BorderStyle.MEDIUM)
                    .diagonalProperty(DiagonalProperty.DIAGONAL_DOWN)
                    .set();
            worksheet.style(2, 0)
                    .borderColor(BorderSide.TOP, Color.BLACK)
                    .borderStyle(BorderSide.TOP, BorderStyle.THIN)
                    .borderColor(BorderSide.DIAGONAL, Color.BLACK)
                    .borderStyle(BorderSide.DIAGONAL, BorderStyle.MEDIUM)
                    .diagonalProperty(DiagonalProperty.DIAGONAL_DOWN)
                    .diagonalProperty(DiagonalProperty.DIAGONAL_UP)
                    .diagonalProperty(DiagonalProperty.DIAGONAL_UP)
                    .set();
=======
    void testCustomValidation() throws Exception {
        writeWorkbook(wb -> {
            Worksheet ws = wb.newWorksheet("Sheet 1");

            ws.range(0, 0, 10, 0).validateWithFormula("IsNumber(A1)")
                    .allowBlank(false)
                    .errorTitle("Error")
                    .error("Wrong value")
                    .showErrorMessage(true)
                    .errorStyle(DataValidationErrorStyle.STOP);

            //Is number
            ws.range(0, 1, 10, 1).validateWithFormula("mod(B1,1)=0")
                    .allowBlank(false)
                    .errorTitle("Error")
                    .error("Wrong value")
                    .showErrorMessage(true)
                    .errorStyle(DataValidationErrorStyle.STOP);

            //Is date
            ws.range(0, 2, 10, 2).validateWithFormula("ISNUMBER(DATEVALUE(TEXT(C1, \"dd/mm/yyyy\")))")
                    .allowBlank(false)
                    .errorTitle("Error")
                    .error("Wrong value")
                    .showErrorMessage(true)
                    .errorStyle(DataValidationErrorStyle.STOP);

            //Is bool
            ws.range(0, 3, 10, 3).validateWithFormula("isLogical(D1)")
                    .allowBlank(false)
                    .errorTitle("Error")
                    .error("Wrong value")
                    .showErrorMessage(true)
                    .errorStyle(DataValidationErrorStyle.STOP);

>>>>>>> bbdeb510
        });
    }
}<|MERGE_RESOLUTION|>--- conflicted
+++ resolved
@@ -597,7 +597,6 @@
     }
 
     @Test
-<<<<<<< HEAD
     public void testDiagonalProperties() throws Exception {
         writeWorkbook(wb -> {
             Worksheet worksheet = wb.newWorksheet("Worksheet 1");
@@ -624,7 +623,10 @@
                     .diagonalProperty(DiagonalProperty.DIAGONAL_UP)
                     .diagonalProperty(DiagonalProperty.DIAGONAL_UP)
                     .set();
-=======
+        });
+    }
+          
+    @Test
     void testCustomValidation() throws Exception {
         writeWorkbook(wb -> {
             Worksheet ws = wb.newWorksheet("Sheet 1");
@@ -659,8 +661,6 @@
                     .error("Wrong value")
                     .showErrorMessage(true)
                     .errorStyle(DataValidationErrorStyle.STOP);
-
->>>>>>> bbdeb510
         });
     }
 }