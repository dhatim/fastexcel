--- conflicted
+++ resolved
@@ -476,7 +476,6 @@
     }
 
     @Test
-<<<<<<< HEAD
     public void canHideSheet() throws IOException {
 
         byte[] data = writeWorkbook(wb -> {
@@ -487,7 +486,18 @@
             ws.setVisibilityState(VisibilityState.VERY_HIDDEN);
             ws = wb.newWorksheet("Worksheet 4");
             ws.setVisibilityState(VisibilityState.VISIBLE);
-=======
+        });
+
+        // Check generated workbook with Apache POI
+        XSSFWorkbook xwb = new XSSFWorkbook(new ByteArrayInputStream(data));
+        XSSFSheet xws = xwb.getSheetAt(0);
+
+        assertTrue("Column 1 should be hidden", xws.isColumnHidden(1));
+        assertFalse("Column 2 should be visible", xws.isColumnHidden(2));
+        assertTrue("Column 3 should be hidden", xws.isColumnHidden(3));
+        assertFalse("Column 4 should be visible", xws.isColumnHidden(4));
+    }
+
     public void canHideColumns() throws Exception {
 
         byte[] data = writeWorkbook(wb -> {
@@ -499,18 +509,10 @@
             ws.value(0, 2, "val2");
             ws.value(0, 3, "val3");
             ws.value(0, 4, "val4");
->>>>>>> 5693ae2f
-        });
-
-        // Check generated workbook with Apache POI
-        XSSFWorkbook xwb = new XSSFWorkbook(new ByteArrayInputStream(data));
-<<<<<<< HEAD
-        assertThat(xwb.getSheetVisibility(0)).isEqualTo(SheetVisibility.VISIBLE);
-        assertThat(xwb.getSheetVisibility(1)).isEqualTo(SheetVisibility.HIDDEN);
-        assertThat(xwb.getSheetVisibility(2)).isEqualTo(SheetVisibility.VERY_HIDDEN);
-        assertThat(xwb.getSheetVisibility(3)).isEqualTo(SheetVisibility.VISIBLE);
-    }
-=======
+        });
+
+        // Check generated workbook with Apache POI
+        XSSFWorkbook xwb = new XSSFWorkbook(new ByteArrayInputStream(data));
         XSSFSheet xws = xwb.getSheetAt(0);
 
         assertTrue("Column 1 should be hidden", xws.isColumnHidden(1));
@@ -519,5 +521,4 @@
         assertFalse("Column 4 should be visible", xws.isColumnHidden(4));
     }
 
->>>>>>> 5693ae2f
 }